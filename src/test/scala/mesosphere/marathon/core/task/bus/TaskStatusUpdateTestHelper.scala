package mesosphere.marathon.core.task.bus

import java.util.concurrent.TimeUnit

import mesosphere.marathon.{ InstanceConversions, MarathonTestHelper }
import mesosphere.marathon.core.instance.InstanceStatus
import mesosphere.marathon.core.instance.update.{ InstanceChange, InstanceDeleted, InstanceUpdateEffect, InstanceUpdateOperation, InstanceUpdated }
import mesosphere.marathon.core.task.{ MarathonTaskStatus, Task }
import mesosphere.marathon.state.{ PathId, Timestamp }
import org.apache.mesos.Protos.TaskStatus.Reason
import org.apache.mesos.Protos.{ TaskState, TaskStatus }
import org.joda.time.DateTime
import org.slf4j.LoggerFactory

class TaskStatusUpdateTestHelper(val operation: InstanceUpdateOperation, val effect: InstanceUpdateEffect) {
  def simpleName = operation match {
    case InstanceUpdateOperation.MesosUpdate(_, marathonTaskStatus, mesosStatus, _) =>
      mesosStatus.getState.toString
    case _ => operation.getClass.getSimpleName
  }
  def status = operation match {
    case InstanceUpdateOperation.MesosUpdate(_, marathonTaskStatus, mesosStatus, _) => mesosStatus
    case _ => throw new scala.RuntimeException("the wrapped stateOp os no MesosUpdate!")
  }
  def reason: String = if (status.hasReason) status.getReason.toString else "no reason"
  def wrapped: InstanceChange = effect match {
    case InstanceUpdateEffect.Update(instance, old) => InstanceUpdated(instance, old.map(_.state))
    case InstanceUpdateEffect.Expunge(instance) => InstanceDeleted(instance, None)
    case _ => throw new scala.RuntimeException("The wrapped effect does not result in an InstanceChange")
  }
}

object TaskStatusUpdateTestHelper extends InstanceConversions {
  val log = LoggerFactory.getLogger(getClass)
  def apply(operation: InstanceUpdateOperation, effect: InstanceUpdateEffect): TaskStatusUpdateTestHelper =
    new TaskStatusUpdateTestHelper(operation, effect)

  private def newTaskID(appId: String) = {
    Task.Id.forRunSpec(PathId(appId))
  }

  val taskId = newTaskID("/app")
  lazy val defaultTask = MarathonTestHelper.stagedTask(taskId)
  lazy val defaultTimestamp = Timestamp.apply(new DateTime(2015, 2, 3, 12, 30, 0, 0))

<<<<<<< HEAD
  def taskLaunchFor(task: Task, timestamp: Timestamp = defaultTimestamp) = {
    val operation = InstanceUpdateOperation.LaunchEphemeral(task)
    val effect = InstanceUpdateEffect.Update(operation.instance, oldState = None)
    TaskStatusUpdateTestHelper(operation, effect)
=======
  def taskLaunchFor(task: Task) = {
    val taskStateOp = TaskStateOp.LaunchEphemeral(task)
    val taskStateChange = task.update(taskStateOp)
    TaskStatusUpdateTestHelper(TaskChanged(taskStateOp, taskStateChange))
>>>>>>> 473b0d41
  }

  def taskUpdateFor(task: Task, taskStatus: InstanceStatus, mesosStatus: TaskStatus, timestamp: Timestamp = defaultTimestamp) = {
    val operation = InstanceUpdateOperation.MesosUpdate(task, taskStatus, mesosStatus, timestamp)
    val effect = operation.instance.update(operation)
    TaskStatusUpdateTestHelper(operation, effect)
  }

  def taskExpungeFor(task: Task, taskStatus: InstanceStatus, mesosStatus: TaskStatus, timestamp: Timestamp = defaultTimestamp) = {
    val operation = InstanceUpdateOperation.MesosUpdate(task, taskStatus, mesosStatus, timestamp)
    val effect = InstanceUpdateEffect.Expunge(task)
    TaskStatusUpdateTestHelper(operation, effect)
  }

  def makeMesosTaskStatus(taskId: Task.Id, state: TaskState, maybeHealth: Option[Boolean] = None, maybeReason: Option[TaskStatus.Reason] = None, maybeMessage: Option[String] = None, timestamp: Timestamp = Timestamp.zero) = {
    val mesosStatus = TaskStatus.newBuilder
      .setTaskId(taskId.mesosTaskId)
      .setState(state)
      .setTimestamp(TimeUnit.MILLISECONDS.convert(timestamp.toDateTime.getMillis, TimeUnit.MICROSECONDS).toDouble)
    maybeHealth.foreach(mesosStatus.setHealthy)
    maybeReason.foreach(mesosStatus.setReason)
    maybeMessage.foreach(mesosStatus.setMessage)
    mesosStatus.build()
  }
  def makeTaskStatus(taskId: Task.Id, state: TaskState, maybeHealth: Option[Boolean] = None, maybeReason: Option[TaskStatus.Reason] = None, maybeMessage: Option[String] = None) = {
    makeMesosTaskStatus(taskId, state, maybeHealth, maybeReason, maybeMessage)
  }

  def running(task: Task = defaultTask) = taskUpdateFor(task, InstanceStatus.Running, makeTaskStatus(task.taskId, TaskState.TASK_RUNNING))

  def runningHealthy(task: Task = defaultTask) = taskUpdateFor(task, InstanceStatus.Running, makeTaskStatus(task.taskId, TaskState.TASK_RUNNING, maybeHealth = Some(true)))

  def runningUnhealthy(task: Task = defaultTask) = taskUpdateFor(task, InstanceStatus.Running, makeTaskStatus(task.taskId, TaskState.TASK_RUNNING, maybeHealth = Some(false)))

  def staging(task: Task = defaultTask) = taskUpdateFor(task, InstanceStatus.Staging, makeTaskStatus(task.taskId, TaskState.TASK_STAGING))

  def finished(task: Task = defaultTask) = taskExpungeFor(task, InstanceStatus.Finished, makeTaskStatus(task.taskId, TaskState.TASK_FINISHED))

  def lost(reason: Reason, task: Task = defaultTask, maybeMessage: Option[String] = None) = {
    val mesosStatus = makeTaskStatus(task.taskId, TaskState.TASK_LOST, maybeReason = Some(reason), maybeMessage = maybeMessage)
    val marathonTaskStatus = MarathonTaskStatus(mesosStatus)

    marathonTaskStatus match {
      case _: InstanceStatus.Terminal =>
        taskExpungeFor(task, marathonTaskStatus, mesosStatus)

      case _ =>
        taskUpdateFor(task, marathonTaskStatus, mesosStatus)
    }
  }

  def killed(task: Task = defaultTask) = taskExpungeFor(task, InstanceStatus.Killed, makeTaskStatus(task.taskId, TaskState.TASK_KILLED))

  def killing(task: Task = defaultTask) = taskUpdateFor(task, InstanceStatus.Killing, makeTaskStatus(task.taskId, TaskState.TASK_KILLING))

  def error(task: Task = defaultTask) = taskExpungeFor(task, InstanceStatus.Error, makeTaskStatus(task.taskId, TaskState.TASK_ERROR))

  def failed(task: Task = defaultTask) = taskExpungeFor(task, InstanceStatus.Failed, makeTaskStatus(task.taskId, TaskState.TASK_FAILED))
}<|MERGE_RESOLUTION|>--- conflicted
+++ resolved
@@ -43,17 +43,10 @@
   lazy val defaultTask = MarathonTestHelper.stagedTask(taskId)
   lazy val defaultTimestamp = Timestamp.apply(new DateTime(2015, 2, 3, 12, 30, 0, 0))
 
-<<<<<<< HEAD
-  def taskLaunchFor(task: Task, timestamp: Timestamp = defaultTimestamp) = {
+  def taskLaunchFor(task: Task, timestamp: Timestamp = defaultTimestamp) = { // linter:ignore:UnusedParameter
     val operation = InstanceUpdateOperation.LaunchEphemeral(task)
     val effect = InstanceUpdateEffect.Update(operation.instance, oldState = None)
     TaskStatusUpdateTestHelper(operation, effect)
-=======
-  def taskLaunchFor(task: Task) = {
-    val taskStateOp = TaskStateOp.LaunchEphemeral(task)
-    val taskStateChange = task.update(taskStateOp)
-    TaskStatusUpdateTestHelper(TaskChanged(taskStateOp, taskStateChange))
->>>>>>> 473b0d41
   }
 
   def taskUpdateFor(task: Task, taskStatus: InstanceStatus, mesosStatus: TaskStatus, timestamp: Timestamp = defaultTimestamp) = {
