--- conflicted
+++ resolved
@@ -35,7 +35,6 @@
   def resolve(op: InstanceUpdateOperation)(implicit ec: ExecutionContext): Future[InstanceUpdateEffect] = {
     op match {
       case op: Schedule =>
-<<<<<<< HEAD
         // TODO(karsten): Create events
         createInstance(op.instanceId){
           InstanceUpdateEffect.Update(op.instance, oldState = None, Seq.empty)
@@ -45,13 +44,6 @@
         updateExistingInstance(op.instanceId) { i =>
           InstanceUpdateEffect.Update(i.copy(state = InstanceState(Condition.Scheduled, Timestamp.now(), None, None), runSpecVersion = op.reservedInstance.version, unreachableStrategy = op.reservedInstance.unreachableStrategy), oldState = Some(i), Seq.empty)
         }
-=======
-        createInstance(op.instanceId) {
-          // TODO(karsten): Create events
-          InstanceUpdateEffect.Update(op.instance, oldState = None, Seq.empty)
-        }
-
->>>>>>> d045c23b
       case op: LaunchEphemeral =>
         createInstance(op.instanceId)(updater.launchEphemeral(op, clock.now()))
 
