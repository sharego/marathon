--- conflicted
+++ resolved
@@ -95,10 +95,6 @@
 
   // TODO(karsten): This number is not correct. We might want to launch instances on reservations as well.
   def instancesToLaunch = scheduledInstances.size
-<<<<<<< HEAD
-=======
-  def reservedInstances: Iterable[Instance] = instanceMap.values.filter(_.isReserved)
->>>>>>> d045c23b
 
   private[this] var recheckBackOff: Option[Cancellable] = None
   private[this] var backOffUntil: Option[Timestamp] = None
@@ -276,19 +272,11 @@
   }
 
   private[this] def replyWithQueuedInstanceCount(): Unit = {
-<<<<<<< HEAD
     val activeInstances = instanceMap.values.count(instance => instance.isActive)
     val instanceLaunchesInFlight = inFlightInstanceOperations.size
     sender() ! QueuedInstanceInfo(
       runSpec,
       inProgress = scheduledInstances.nonEmpty || inFlightInstanceOperations.nonEmpty,
-=======
-    val activeInstances = instanceMap.values.count(instance => instance.isActive || instance.isReserved)
-    val instanceLaunchesInFlight = inFlightInstanceOperations.size
-    sender() ! QueuedInstanceInfo(
-      runSpec,
-      inProgress = scheduledInstances.nonEmpty || reservedInstances.nonEmpty || inFlightInstanceOperations.nonEmpty,
->>>>>>> d045c23b
       instancesLeftToLaunch = instancesToLaunch,
       finalInstanceCount = instancesToLaunch + instanceLaunchesInFlight + activeInstances,
       backOffUntil.getOrElse(clock.now()),
@@ -322,11 +310,7 @@
   def syncInstances(): Unit = {
     instanceMap = instanceTracker.instancesBySpecSync.instancesMap(runSpec.id).instanceMap
     val readable = instanceMap.values
-<<<<<<< HEAD
       .map(i => s"${i.instanceId}:{condition: ${i.state.condition}, version: ${i.runSpecVersion}, reservation: ${i.reservation}")
-=======
-      .map(i => s"${i.instanceId}:{condition: ${i.state.condition}, version: ${i.runSpecVersion}}")
->>>>>>> d045c23b
       .mkString(", ")
     logger.info(s"Synced instance map to $readable")
   }
@@ -351,13 +335,6 @@
         assert(instanceMap.contains(instance.instanceId), s"Internal task launcher state did not include reserved instance ${instance.instanceId}")
         instanceMap += instance.instanceId -> instance
         logger.info(s"Updated instance map to ${instanceMap.values.map(i => i.instanceId -> i.state.condition)}")
-<<<<<<< HEAD
-=======
-      case InstanceUpdateOperation.LaunchOnReservation(instanceId, _, _, _, _, _, _) =>
-        val oldInstance = instanceMap(instanceId)
-        instanceMap += instanceId -> oldInstance.copy(state = oldInstance.state.copy(condition = Condition.Staging))
-        logger.info(s"Updated instance map to ${instanceMap.values.map(i => i.instanceId -> i.state.condition)}")
->>>>>>> d045c23b
       case other =>
         logger.info(s"Unexpected updated operation $other")
     }
@@ -369,11 +346,7 @@
   }
 
   private[this] def backoffActive: Boolean = backOffUntil.forall(_ > clock.now())
-<<<<<<< HEAD
   private[this] def shouldLaunchInstances: Boolean = scheduledInstances.nonEmpty && !backoffActive
-=======
-  private[this] def shouldLaunchInstances: Boolean = (scheduledInstances.nonEmpty || reservedInstances.nonEmpty) && !backoffActive
->>>>>>> d045c23b
 
   private[this] def status: String = {
     val backoffStr = backOffUntil match {
