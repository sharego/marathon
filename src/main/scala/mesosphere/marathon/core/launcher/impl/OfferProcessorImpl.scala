package mesosphere.marathon
package core.launcher.impl

import akka.Done
import akka.stream.scaladsl.SourceQueue
import com.typesafe.scalalogging.StrictLogging
import mesosphere.marathon.core.launcher.{InstanceOp, OfferProcessor, OfferProcessorConfig, TaskLauncher}
import mesosphere.marathon.core.matcher.base.OfferMatcher
import mesosphere.marathon.core.matcher.base.OfferMatcher.{InstanceOpWithSource, MatchedInstanceOps}
import mesosphere.marathon.core.task.tracker.InstanceTracker
import mesosphere.marathon.metrics.{Metrics, ServiceMetric}
import org.apache.mesos.Protos.{Offer, OfferID}
import mesosphere.marathon.raml.RamlConversions.offerWrites
import play.api.libs.json.Json

import scala.concurrent.Future
import scala.util.control.NonFatal
import scala.collection.JavaConverters._

/**
  * Passes processed offers to the offerMatcher and launches the appropriate tasks.
  *
  * {{{
  * @startuml
  * participant MarathonScheduler
  * participant OfferProcessorImpl
  * participant OfferMatcherManagerActor
  * participant TaskLauncherActor
  * participant TaskLauncherImpl
  *
  * rnote over TaskLauncherActor
  * Every RunSpec to launch has its
  * own actor.The OfferMatcherManager
  * will ask every TaskLauncherActor
  * one by one.
  * endrnote
  *
  * MarathonScheduler -> OfferProcessorImpl: processOffer(offer)
  * OfferProcessorImpl -> OfferMatcherManagerActor: matchOffer(offer)
  * OfferProcessorImpl --> MarathonScheduler: Done
  * OfferMatcherManagerActor -> OfferMatcherManagerActor: Queue offer if all matchers are busy
  * loop until there is no matcher left, offer exhausted or timeout reached
  *      OfferMatcherManagerActor -> TaskLauncherActor: matchOffer(offer): MatchedInstanceOp
  *      TaskLauncherActor -> OfferMatcherManagerActor: MatchOffer(promise)
  *      OfferMatcherManagerActor -> OfferMatcherManagerActor: MatchedInstanceOps(offer, addedOps, resendOffer)
  *      OfferMatcherManagerActor -> OfferMatcherManagerActor: scheduleNextMatcherOrFinish(nextData)
  * end
  * OfferMatcherManagerActor --> OfferProcessorImpl : MatchedInstanceOps
  * OfferProcessorImpl -> TaskLauncherImpl: acceptOffer | declineOffer
  * @enduml
  * }}}
  */
private[launcher] class OfferProcessorImpl(
    conf: OfferProcessorConfig,
    offerMatcher: OfferMatcher,
    taskLauncher: TaskLauncher,
    instanceTracker: InstanceTracker,
    offerStreamInput: SourceQueue[Offer]) extends OfferProcessor with StrictLogging {
  import scala.concurrent.ExecutionContext.Implicits.global

  private[this] val incomingOffersMeter =
    Metrics.minMaxCounter(ServiceMetric, getClass, "incomingOffers")
  private[this] val matchTimeMeter =
    Metrics.timer(ServiceMetric, getClass, "matchTime")
  private[this] val matchErrorsMeter =
    Metrics.minMaxCounter(ServiceMetric, getClass, "matchErrors")
  private[this] val savingTasksTimeMeter =
    Metrics.timer(ServiceMetric, getClass, "savingTasks")
  private[this] val savingTasksErrorMeter =
    Metrics.minMaxCounter(ServiceMetric, getClass, "savingTasksErrors")

<<<<<<< HEAD
  private def logOffer(offer: Offer): Unit = {
    val raml = offerWrites(offer)
    val json = Json.toJson(raml)
    val compact = json.toString()
    logger.info(s"Processing offer: $compact")
=======
  private def warnOnZeroResource(offer: Offer): Unit = {
    val resourcesWithZeroValues = offer
      .getResourcesList.asScala
      .collect { case resource if resource.getScalar.getValue.ceil.toLong == 0 =>
        resource.getName
      }
    if (resourcesWithZeroValues.nonEmpty) {
      logger.warn(s"Offer ${offer.getId.getValue} has zero-valued resources: ${resourcesWithZeroValues.mkString(", ")}")
    }
>>>>>>> 28b738f6
  }

  override def processOffer(offer: Offer): Future[Done] = {
    incomingOffersMeter.increment()
    offerStreamInput.offer(offer)
<<<<<<< HEAD
    logOffer(offer)
=======
    warnOnZeroResource(offer)
>>>>>>> 28b738f6

    val matchFuture: Future[MatchedInstanceOps] = matchTimeMeter {
      offerMatcher.matchOffer(offer)
    }

    matchFuture
      .recover {
        case NonFatal(e) =>
          matchErrorsMeter.increment()
          logger.error(s"Could not process offer '${offer.getId.getValue}'", e)
          MatchedInstanceOps.noMatch(offer.getId, resendThisOffer = true)
      }.flatMap {
        case MatchedInstanceOps(offerId, opsWithSource, resendThisOffer) =>
          savingTasksTimeMeter {
            saveTasks(opsWithSource).map { savedTasks =>
              def notAllSaved: Boolean = savedTasks.size != opsWithSource.size
              MatchedInstanceOps(offerId, savedTasks, resendThisOffer || notAllSaved)
            }
          }
      }.flatMap {
        case MatchedInstanceOps(offerId, Nil, resendThisOffer) => declineOffer(offerId, resendThisOffer)
        case MatchedInstanceOps(offerId, tasks, _) => acceptOffer(offerId, tasks)
      }
  }

  private[this] def declineOffer(offerId: OfferID, resendThisOffer: Boolean): Future[Done] = {
    //if the offer should be resent, than we ignore the configured decline offer duration
    val duration: Option[Long] = if (resendThisOffer) None else conf.declineOfferDuration.toOption
    taskLauncher.declineOffer(offerId, duration)
    Future.successful(Done)
  }

  private[this] def acceptOffer(offerId: OfferID, taskOpsWithSource: Seq[InstanceOpWithSource]): Future[Done] = {
    if (taskLauncher.acceptOffer(offerId, taskOpsWithSource.map(_.op))) {
      logger.debug(s"Offer [${offerId.getValue}]. Task launch successful")
      taskOpsWithSource.foreach(_.accept())
      Future.successful(Done)
    } else {
      logger.warn(s"Offer [${offerId.getValue}]. Task launch rejected")
      taskOpsWithSource.foreach(_.reject("driver unavailable"))
      revertTaskOps(taskOpsWithSource.map(_.op)(collection.breakOut))
    }
  }

  /** Revert the effects of the task ops on the task state. */
  private[this] def revertTaskOps(ops: Seq[InstanceOp]): Future[Done] = {
    val done: Future[Done] = Future.successful(Done)
    ops.foldLeft(done) { (terminatedFuture, nextOp) =>
      terminatedFuture.flatMap { _ =>
        nextOp.oldInstance match {
          case Some(existingInstance) =>
            instanceTracker.revert(existingInstance)
          case None =>
            instanceTracker.forceExpunge(nextOp.instanceId)
        }
      }
    }.recover {
      case NonFatal(e) =>
        throw new RuntimeException("while reverting task ops", e)
    }
  }

  /**
    * Saves the given tasks sequentially, evaluating before each save whether the given deadline has been reached
    * already.
    */
  private[this] def saveTasks(
    ops: Seq[InstanceOpWithSource]): Future[Seq[InstanceOpWithSource]] = {

    def saveTask(taskOpWithSource: InstanceOpWithSource): Future[Option[InstanceOpWithSource]] = {
      val taskId = taskOpWithSource.instanceId
      logger.info(s"Processing ${taskOpWithSource.op.stateOp} for ${taskOpWithSource.instanceId}")
      instanceTracker
        .process(taskOpWithSource.op.stateOp)
        .map(_ => Some(taskOpWithSource))
        .recoverWith {
          case NonFatal(e) =>
            savingTasksErrorMeter.increment()
            taskOpWithSource.reject(s"storage error: $e")
            logger.warn(s"error while storing task $taskId for app [${taskId.runSpecId}]", e)
            revertTaskOps(Seq(taskOpWithSource.op))
        }.map { _ => Some(taskOpWithSource) }
    }

    ops.foldLeft(Future.successful(Vector.empty[InstanceOpWithSource])) { (savedTasksFuture, nextTask) =>
      savedTasksFuture.flatMap { savedTasks =>
        val saveTaskFuture = saveTask(nextTask)
        saveTaskFuture.map(task => savedTasks ++ task)
      }
    }
  }

}<|MERGE_RESOLUTION|>--- conflicted
+++ resolved
@@ -69,13 +69,6 @@
   private[this] val savingTasksErrorMeter =
     Metrics.minMaxCounter(ServiceMetric, getClass, "savingTasksErrors")
 
-<<<<<<< HEAD
-  private def logOffer(offer: Offer): Unit = {
-    val raml = offerWrites(offer)
-    val json = Json.toJson(raml)
-    val compact = json.toString()
-    logger.info(s"Processing offer: $compact")
-=======
   private def warnOnZeroResource(offer: Offer): Unit = {
     val resourcesWithZeroValues = offer
       .getResourcesList.asScala
@@ -85,17 +78,20 @@
     if (resourcesWithZeroValues.nonEmpty) {
       logger.warn(s"Offer ${offer.getId.getValue} has zero-valued resources: ${resourcesWithZeroValues.mkString(", ")}")
     }
->>>>>>> 28b738f6
+  }
+
+  private def logOffer(offer: Offer): Unit = {
+    val raml = offerWrites(offer)
+    val json = Json.toJson(raml)
+    val compact = json.toString()
+    logger.info(s"Processing offer: $compact")
   }
 
   override def processOffer(offer: Offer): Future[Done] = {
     incomingOffersMeter.increment()
     offerStreamInput.offer(offer)
-<<<<<<< HEAD
+    warnOnZeroResource(offer)
     logOffer(offer)
-=======
-    warnOnZeroResource(offer)
->>>>>>> 28b738f6
 
     val matchFuture: Future[MatchedInstanceOps] = matchTimeMeter {
       offerMatcher.matchOffer(offer)
